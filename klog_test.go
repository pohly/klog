// Go support for leveled logs, analogous to https://code.google.com/p/google-glog/
//
// Copyright 2013 Google Inc. All Rights Reserved.
//
// Licensed under the Apache License, Version 2.0 (the "License");
// you may not use this file except in compliance with the License.
// You may obtain a copy of the License at
//
//     http://www.apache.org/licenses/LICENSE-2.0
//
// Unless required by applicable law or agreed to in writing, software
// distributed under the License is distributed on an "AS IS" BASIS,
// WITHOUT WARRANTIES OR CONDITIONS OF ANY KIND, either express or implied.
// See the License for the specific language governing permissions and
// limitations under the License.

package klog

import (
	"bytes"
	"flag"
	"fmt"
	"io/ioutil"
	stdLog "log"
	"os"
	"path/filepath"
	"runtime"
	"strconv"
	"strings"
	"testing"
	"time"
)

// TODO: This test package should be refactored so that tests cannot
// interfere with each-other.

// Test that shortHostname works as advertised.
func TestShortHostname(t *testing.T) {
	for hostname, expect := range map[string]string{
		"":                "",
		"host":            "host",
		"host.google.com": "host",
	} {
		if got := shortHostname(hostname); expect != got {
			t.Errorf("shortHostname(%q): expected %q, got %q", hostname, expect, got)
		}
	}
}

// flushBuffer wraps a bytes.Buffer to satisfy flushSyncWriter.
type flushBuffer struct {
	bytes.Buffer
}

func (f *flushBuffer) Flush() error {
	return nil
}

func (f *flushBuffer) Sync() error {
	return nil
}

// swap sets the log writers and returns the old array.
func (l *loggingT) swap(writers [numSeverity]flushSyncWriter) (old [numSeverity]flushSyncWriter) {
	l.mu.Lock()
	defer l.mu.Unlock()
	old = l.file
	for i, w := range writers {
		logging.file[i] = w
	}
	return
}

// newBuffers sets the log writers to all new byte buffers and returns the old array.
func (l *loggingT) newBuffers() [numSeverity]flushSyncWriter {
	return l.swap([numSeverity]flushSyncWriter{new(flushBuffer), new(flushBuffer), new(flushBuffer), new(flushBuffer)})
}

// contents returns the specified log value as a string.
func contents(s severity) string {
	return logging.file[s].(*flushBuffer).String()
}

// contains reports whether the string is contained in the log.
func contains(s severity, str string, t *testing.T) bool {
	return strings.Contains(contents(s), str)
}

// setFlags configures the logging flags how the test expects them.
func setFlags() {
	logging.toStderr = false
	logging.addDirHeader = false
}

// Test that Info works as advertised.
func TestInfo(t *testing.T) {
	setFlags()
	defer logging.swap(logging.newBuffers())
	Info("test")
	if !contains(infoLog, "I", t) {
		t.Errorf("Info has wrong character: %q", contents(infoLog))
	}
	if !contains(infoLog, "test", t) {
		t.Error("Info failed")
	}
}

func TestInfoDepth(t *testing.T) {
	setFlags()
	defer logging.swap(logging.newBuffers())

	f := func() { InfoDepth(1, "depth-test1") }

	// The next three lines must stay together
	_, _, wantLine, _ := runtime.Caller(0)
	InfoDepth(0, "depth-test0")
	f()

	msgs := strings.Split(strings.TrimSuffix(contents(infoLog), "\n"), "\n")
	if len(msgs) != 2 {
		t.Fatalf("Got %d lines, expected 2", len(msgs))
	}

	for i, m := range msgs {
		if !strings.HasPrefix(m, "I") {
			t.Errorf("InfoDepth[%d] has wrong character: %q", i, m)
		}
		w := fmt.Sprintf("depth-test%d", i)
		if !strings.Contains(m, w) {
			t.Errorf("InfoDepth[%d] missing %q: %q", i, w, m)
		}

		// pull out the line number (between : and ])
		msg := m[strings.LastIndex(m, ":")+1:]
		x := strings.Index(msg, "]")
		if x < 0 {
			t.Errorf("InfoDepth[%d]: missing ']': %q", i, m)
			continue
		}
		line, err := strconv.Atoi(msg[:x])
		if err != nil {
			t.Errorf("InfoDepth[%d]: bad line number: %q", i, m)
			continue
		}
		wantLine++
		if wantLine != line {
			t.Errorf("InfoDepth[%d]: got line %d, want %d", i, line, wantLine)
		}
	}
}

func init() {
	CopyStandardLogTo("INFO")
}

// Test that CopyStandardLogTo panics on bad input.
func TestCopyStandardLogToPanic(t *testing.T) {
	defer func() {
		if s, ok := recover().(string); !ok || !strings.Contains(s, "LOG") {
			t.Errorf(`CopyStandardLogTo("LOG") should have panicked: %v`, s)
		}
	}()
	CopyStandardLogTo("LOG")
}

// Test that using the standard log package logs to INFO.
func TestStandardLog(t *testing.T) {
	setFlags()
	defer logging.swap(logging.newBuffers())
	stdLog.Print("test")
	if !contains(infoLog, "I", t) {
		t.Errorf("Info has wrong character: %q", contents(infoLog))
	}
	if !contains(infoLog, "test", t) {
		t.Error("Info failed")
	}
}

// Test that the header has the correct format.
func TestHeader(t *testing.T) {
	setFlags()
	defer logging.swap(logging.newBuffers())
	defer func(previous func() time.Time) { timeNow = previous }(timeNow)
	timeNow = func() time.Time {
		return time.Date(2006, 1, 2, 15, 4, 5, .067890e9, time.Local)
	}
	pid = 1234
	Info("test")
	var line int
	format := "I0102 15:04:05.067890    1234 klog_test.go:%d] test\n"
	n, err := fmt.Sscanf(contents(infoLog), format, &line)
	if n != 1 || err != nil {
		t.Errorf("log format error: %d elements, error %s:\n%s", n, err, contents(infoLog))
	}
	// Scanf treats multiple spaces as equivalent to a single space,
	// so check for correct space-padding also.
	want := fmt.Sprintf(format, line)
	if contents(infoLog) != want {
		t.Errorf("log format error: got:\n\t%q\nwant:\t%q", contents(infoLog), want)
	}
}

func TestHeaderWithDir(t *testing.T) {
	setFlags()
	logging.addDirHeader = true
	defer logging.swap(logging.newBuffers())
	defer func(previous func() time.Time) { timeNow = previous }(timeNow)
	timeNow = func() time.Time {
		return time.Date(2006, 1, 2, 15, 4, 5, .067890e9, time.Local)
	}
	pid = 1234
	Info("test")
	var line int
	format := "I0102 15:04:05.067890    1234 v2/klog_test.go:%d] test\n"
	n, err := fmt.Sscanf(contents(infoLog), format, &line)
	if n != 1 || err != nil {
		t.Errorf("log format error: %d elements, error %s:\n%s", n, err, contents(infoLog))
	}
	// Scanf treats multiple spaces as equivalent to a single space,
	// so check for correct space-padding also.
	want := fmt.Sprintf(format, line)
	if contents(infoLog) != want {
		t.Errorf("log format error: got:\n\t%q\nwant:\t%q", contents(infoLog), want)
	}
}

// Test that an Error log goes to Warning and Info.
// Even in the Info log, the source character will be E, so the data should
// all be identical.
func TestError(t *testing.T) {
	setFlags()
	defer logging.swap(logging.newBuffers())
	Error("test")
	if !contains(errorLog, "E", t) {
		t.Errorf("Error has wrong character: %q", contents(errorLog))
	}
	if !contains(errorLog, "test", t) {
		t.Error("Error failed")
	}
	str := contents(errorLog)
	if !contains(warningLog, str, t) {
		t.Error("Warning failed")
	}
	if !contains(infoLog, str, t) {
		t.Error("Info failed")
	}
}

// Test that a Warning log goes to Info.
// Even in the Info log, the source character will be W, so the data should
// all be identical.
func TestWarning(t *testing.T) {
	setFlags()
	defer logging.swap(logging.newBuffers())
	Warning("test")
	if !contains(warningLog, "W", t) {
		t.Errorf("Warning has wrong character: %q", contents(warningLog))
	}
	if !contains(warningLog, "test", t) {
		t.Error("Warning failed")
	}
	str := contents(warningLog)
	if !contains(infoLog, str, t) {
		t.Error("Info failed")
	}
}

// Test that a V log goes to Info.
func TestV(t *testing.T) {
	setFlags()
	defer logging.swap(logging.newBuffers())
	logging.verbosity.Set("2")
	defer logging.verbosity.Set("0")
	V(2).Info("test")
	if !contains(infoLog, "I", t) {
		t.Errorf("Info has wrong character: %q", contents(infoLog))
	}
	if !contains(infoLog, "test", t) {
		t.Error("Info failed")
	}
}

// Test that a vmodule enables a log in this file.
func TestVmoduleOn(t *testing.T) {
	setFlags()
	defer logging.swap(logging.newBuffers())
	logging.vmodule.Set("klog_test=2")
	defer logging.vmodule.Set("")
	if !V(1).Enabled() {
		t.Error("V not enabled for 1")
	}
	if !V(2).Enabled() {
		t.Error("V not enabled for 2")
	}
	if V(3).Enabled() {
		t.Error("V enabled for 3")
	}
	V(2).Info("test")
	if !contains(infoLog, "I", t) {
		t.Errorf("Info has wrong character: %q", contents(infoLog))
	}
	if !contains(infoLog, "test", t) {
		t.Error("Info failed")
	}
}

// Test that a vmodule of another file does not enable a log in this file.
func TestVmoduleOff(t *testing.T) {
	setFlags()
	defer logging.swap(logging.newBuffers())
	logging.vmodule.Set("notthisfile=2")
	defer logging.vmodule.Set("")
	for i := 1; i <= 3; i++ {
		if V(Level(i)).Enabled() {
			t.Errorf("V enabled for %d", i)
		}
	}
	V(2).Info("test")
	if contents(infoLog) != "" {
		t.Error("V logged incorrectly")
	}
}

func TestSetOutputDataRace(t *testing.T) {
	setFlags()
	defer logging.swap(logging.newBuffers())
	for i := 1; i <= 50; i++ {
		go func() {
			logging.flushDaemon()
		}()
	}
	for i := 1; i <= 50; i++ {
		go func() {
			SetOutput(ioutil.Discard)
		}()
	}
	for i := 1; i <= 50; i++ {
		go func() {
			logging.flushDaemon()
		}()
	}
	for i := 1; i <= 50; i++ {
		go func() {
			SetOutputBySeverity("INFO", ioutil.Discard)
		}()
	}
	for i := 1; i <= 50; i++ {
		go func() {
			logging.flushDaemon()
		}()
	}
}

// vGlobs are patterns that match/don't match this file at V=2.
var vGlobs = map[string]bool{
	// Easy to test the numeric match here.
	"klog_test=1": false, // If -vmodule sets V to 1, V(2) will fail.
	"klog_test=2": true,
	"klog_test=3": true, // If -vmodule sets V to 1, V(3) will succeed.
	// These all use 2 and check the patterns. All are true.
	"*=2":           true,
	"?l*=2":         true,
	"????_*=2":      true,
	"??[mno]?_*t=2": true,
	// These all use 2 and check the patterns. All are false.
	"*x=2":         false,
	"m*=2":         false,
	"??_*=2":       false,
	"?[abc]?_*t=2": false,
}

// Test that vmodule globbing works as advertised.
func testVmoduleGlob(pat string, match bool, t *testing.T) {
	setFlags()
	defer logging.swap(logging.newBuffers())
	defer logging.vmodule.Set("")
	logging.vmodule.Set(pat)
	if V(2).Enabled() != match {
		t.Errorf("incorrect match for %q: got %t expected %t", pat, V(2), match)
	}
}

// Test that a vmodule globbing works as advertised.
func TestVmoduleGlob(t *testing.T) {
	for glob, match := range vGlobs {
		testVmoduleGlob(glob, match, t)
	}
}

func TestRollover(t *testing.T) {
	setFlags()
	var err error
	defer func(previous func(error)) { logExitFunc = previous }(logExitFunc)
	logExitFunc = func(e error) {
		err = e
	}
	defer func(previous uint64) { MaxSize = previous }(MaxSize)
	MaxSize = 512
	Info("x") // Be sure we have a file.
	info, ok := logging.file[infoLog].(*syncBuffer)
	if !ok {
		t.Fatal("info wasn't created")
	}
	if err != nil {
		t.Fatalf("info has initial error: %v", err)
	}
	fname0 := info.file.Name()
	Info(strings.Repeat("x", int(MaxSize))) // force a rollover
	if err != nil {
		t.Fatalf("info has error after big write: %v", err)
	}

	// Make sure the next log file gets a file name with a different
	// time stamp.
	//
	// TODO: determine whether we need to support subsecond log
	// rotation.  C++ does not appear to handle this case (nor does it
	// handle Daylight Savings Time properly).
	time.Sleep(1 * time.Second)

	Info("x") // create a new file
	if err != nil {
		t.Fatalf("error after rotation: %v", err)
	}
	fname1 := info.file.Name()
	if fname0 == fname1 {
		t.Errorf("info.f.Name did not change: %v", fname0)
	}
	if info.nbytes >= info.maxbytes {
		t.Errorf("file size was not reset: %d", info.nbytes)
	}
}

func TestOpenAppendOnStart(t *testing.T) {
	const (
		x string = "xxxxxxxxxx"
		y string = "yyyyyyyyyy"
	)

	setFlags()
	var err error
	defer func(previous func(error)) { logExitFunc = previous }(logExitFunc)
	logExitFunc = func(e error) {
		err = e
	}

	f, err := ioutil.TempFile("", "test_klog_OpenAppendOnStart")
	if err != nil {
		t.Fatalf("unexpected error: %v", err)
	}
	logging.logFile = f.Name()

	// Erase files created by prior tests,
	for i := range logging.file {
		logging.file[i] = nil
	}

	// Logging creates the file
	Info(x)
	_, ok := logging.file[infoLog].(*syncBuffer)
	if !ok {
		t.Fatal("info wasn't created")
	}
	if err != nil {
		t.Fatalf("info has initial error: %v", err)
	}
	// ensure we wrote what we expected
	logging.flushAll()
	b, err := ioutil.ReadFile(logging.logFile)
	if err != nil {
		t.Fatalf("unexpected error: %v", err)
	}
	if !strings.Contains(string(b), x) {
		t.Fatalf("got %s, missing expected Info log: %s", string(b), x)
	}

	// Set the file to nil so it gets "created" (opened) again on the next write.
	for i := range logging.file {
		logging.file[i] = nil
	}

	// Logging agagin should open the file again with O_APPEND instead of O_TRUNC
	Info(y)
	// ensure we wrote what we expected
	logging.lockAndFlushAll()
	b, err = ioutil.ReadFile(logging.logFile)
	if err != nil {
		t.Fatalf("unexpected error: %v", err)
	}
	if !strings.Contains(string(b), y) {
		t.Fatalf("got %s, missing expected Info log: %s", string(b), y)
	}
	// The initial log message should be preserved across create calls.
	logging.lockAndFlushAll()
	b, err = ioutil.ReadFile(logging.logFile)
	if err != nil {
		t.Fatalf("unexpected error: %v", err)
	}
	if !strings.Contains(string(b), x) {
		t.Fatalf("got %s, missing expected Info log: %s", string(b), x)
	}
}

func TestLogBacktraceAt(t *testing.T) {
	setFlags()
	defer logging.swap(logging.newBuffers())
	// The peculiar style of this code simplifies line counting and maintenance of the
	// tracing block below.
	var infoLine string
	setTraceLocation := func(file string, line int, ok bool, delta int) {
		if !ok {
			t.Fatal("could not get file:line")
		}
		_, file = filepath.Split(file)
		infoLine = fmt.Sprintf("%s:%d", file, line+delta)
		err := logging.traceLocation.Set(infoLine)
		if err != nil {
			t.Fatal("error setting log_backtrace_at: ", err)
		}
	}
	{
		// Start of tracing block. These lines know about each other's relative position.
		_, file, line, ok := runtime.Caller(0)
		setTraceLocation(file, line, ok, +2) // Two lines between Caller and Info calls.
		Info("we want a stack trace here")
	}
	numAppearances := strings.Count(contents(infoLog), infoLine)
	if numAppearances < 2 {
		// Need 2 appearances, one in the log header and one in the trace:
		//   log_test.go:281: I0511 16:36:06.952398 02238 log_test.go:280] we want a stack trace here
		//   ...
		//   k8s.io/klog/klog_test.go:280 (0x41ba91)
		//   ...
		// We could be more precise but that would require knowing the details
		// of the traceback format, which may not be dependable.
		t.Fatal("got no trace back; log is ", contents(infoLog))
	}
}

func BenchmarkHeader(b *testing.B) {
	for i := 0; i < b.N; i++ {
		buf, _, _ := logging.header(infoLog, 0)
		logging.putBuffer(buf)
	}
}

func BenchmarkHeaderWithDir(b *testing.B) {
	logging.addDirHeader = true
	for i := 0; i < b.N; i++ {
		buf, _, _ := logging.header(infoLog, 0)
		logging.putBuffer(buf)
	}
}

func BenchmarkLogs(b *testing.B) {
	setFlags()
	defer logging.swap(logging.newBuffers())

	testFile, err := ioutil.TempFile("", "test.log")
	if err != nil {
		b.Error("unable to create temporary file")
	}
	defer os.Remove(testFile.Name())

	logging.verbosity.Set("0")
	logging.toStderr = false
	logging.alsoToStderr = false
	logging.stderrThreshold = fatalLog
	logging.logFile = testFile.Name()
	logging.swap([numSeverity]flushSyncWriter{nil, nil, nil, nil})

	for i := 0; i < b.N; i++ {
		Error("error")
		Warning("warning")
		Info("info")
	}
	logging.flushAll()
}

// Test the logic on checking log size limitation.
func TestFileSizeCheck(t *testing.T) {
	setFlags()
	testData := map[string]struct {
		testLogFile          string
		testLogFileMaxSizeMB uint64
		testCurrentSize      uint64
		expectedResult       bool
	}{
		"logFile not specified, exceeds max size": {
			testLogFile:          "",
			testLogFileMaxSizeMB: 1,
			testCurrentSize:      1024 * 1024 * 2000, //exceeds the maxSize
			expectedResult:       true,
		},

		"logFile not specified, not exceeds max size": {
			testLogFile:          "",
			testLogFileMaxSizeMB: 1,
			testCurrentSize:      1024 * 1024 * 1000, //smaller than the maxSize
			expectedResult:       false,
		},
		"logFile specified, exceeds max size": {
			testLogFile:          "/tmp/test.log",
			testLogFileMaxSizeMB: 500,                // 500MB
			testCurrentSize:      1024 * 1024 * 1000, //exceeds the logFileMaxSizeMB
			expectedResult:       true,
		},
		"logFile specified, not exceeds max size": {
			testLogFile:          "/tmp/test.log",
			testLogFileMaxSizeMB: 500,               // 500MB
			testCurrentSize:      1024 * 1024 * 300, //smaller than the logFileMaxSizeMB
			expectedResult:       false,
		},
	}

	for name, test := range testData {
		logging.logFile = test.testLogFile
		logging.logFileMaxSizeMB = test.testLogFileMaxSizeMB
		actualResult := test.testCurrentSize >= CalculateMaxSize()
		if test.expectedResult != actualResult {
			t.Fatalf("Error on test case '%v': Was expecting result equals %v, got %v",
				name, test.expectedResult, actualResult)
		}
	}
}

func TestInitFlags(t *testing.T) {
	fs1 := flag.NewFlagSet("test1", flag.PanicOnError)
	InitFlags(fs1)
	fs1.Set("log_dir", "/test1")
	fs1.Set("log_file_max_size", "1")
	fs2 := flag.NewFlagSet("test2", flag.PanicOnError)
	InitFlags(fs2)
	if logging.logDir != "/test1" {
		t.Fatalf("Expected log_dir to be %q, got %q", "/test1", logging.logDir)
	}
	fs2.Set("log_file_max_size", "2048")
	if logging.logFileMaxSizeMB != 2048 {
		t.Fatal("Expected log_file_max_size to be 2048")
	}
}

<<<<<<< HEAD
func createTestValueOfLoggingT() *loggingT {
	l := new(loggingT)
	l.toStderr = true
	l.alsoToStderr = false
	l.stderrThreshold = errorLog
	l.verbosity = Level(0)
	l.skipHeaders = false
	l.skipLogHeaders = false
	l.addDirHeader = false
	return l
}

func createTestValueOfModulePat(p string, li bool, le Level) modulePat {
	m := modulePat{}
	m.pattern = p
	m.literal = li
	m.level = le
	return m
}

func compareModuleSpec(a, b moduleSpec) bool {
	if len(a.filter) != len(b.filter) {
		return false
	}

	for i := 0; i < len(a.filter); i++ {
		if a.filter[i] != b.filter[i] {
			return false
		}
	}

	return true
}

func TestSetVState(t *testing.T) {
	//Target loggingT value
	want := createTestValueOfLoggingT()
	want.verbosity = Level(3)
	want.vmodule.filter = []modulePat{
		createTestValueOfModulePat("recordio", true, Level(2)),
		createTestValueOfModulePat("file", true, Level(1)),
		createTestValueOfModulePat("gfs*", false, Level(3)),
		createTestValueOfModulePat("gopher*", false, Level(3)),
	}
	want.filterLength = 4

	//loggingT value to which test is run
	target := createTestValueOfLoggingT()

	tf := []modulePat{
		createTestValueOfModulePat("recordio", true, Level(2)),
		createTestValueOfModulePat("file", true, Level(1)),
		createTestValueOfModulePat("gfs*", false, Level(3)),
		createTestValueOfModulePat("gopher*", false, Level(3)),
	}

	target.setVState(Level(3), tf, true)

	if want.verbosity != target.verbosity || !compareModuleSpec(want.vmodule, target.vmodule) || want.filterLength != target.filterLength {
		t.Errorf("setVState method doesn't configure loggingT values' verbosity, vmodule or filterLength:\nwant:\n\tverbosity:\t%v\n\tvmodule:\t%v\n\tfilterLength:\t%v\ngot:\n\tverbosity:\t%v\n\tvmodule:\t%v\n\tfilterLength:\t%v", want.verbosity, want.vmodule, want.filterLength, target.verbosity, target.vmodule, target.filterLength)
=======
func TestInfoObjectRef(t *testing.T) {
	setFlags()
	defer logging.swap(logging.newBuffers())

	tests := []struct {
		name string
		ref  ObjectRef
		want string
	}{
		{
			name: "with ns",
			ref: ObjectRef{
				Name:      "test-name",
				Namespace: "test-ns",
			},
			want: "test-ns/test-name",
		},
		{
			name: "without ns",
			ref: ObjectRef{
				Name:      "test-name",
				Namespace: "",
			},
			want: "test-name",
		},
	}

	for _, tt := range tests {
		t.Run(tt.name, func(t *testing.T) {
			Info(tt.ref)
			if !contains(infoLog, tt.want, t) {
				t.Errorf("expected %v, got %v", tt.want, contents(infoLog))
			}
		})
	}
}

type mockKmeta struct {
	name, ns string
}

func (m mockKmeta) GetName() string {
	return m.name
}
func (m mockKmeta) GetNamespace() string {
	return m.ns
}

func TestKObj(t *testing.T) {
	tests := []struct {
		name string
		obj  KMetadata
		want ObjectRef
	}{
		{
			name: "with ns",
			obj:  mockKmeta{"test-name", "test-ns"},
			want: ObjectRef{
				Name:      "test-name",
				Namespace: "test-ns",
			},
		},
		{
			name: "without ns",
			obj:  mockKmeta{"test-name", ""},
			want: ObjectRef{
				Name: "test-name",
			},
		},
	}

	for _, tt := range tests {
		t.Run(tt.name, func(t *testing.T) {
			if KObj(tt.obj) != tt.want {
				t.Errorf("expected %v, got %v", tt.want, KObj(tt.obj))
			}
		})
	}
}

func TestKRef(t *testing.T) {
	tests := []struct {
		testname  string
		name      string
		namespace string
		want      ObjectRef
	}{
		{
			testname:  "with ns",
			name:      "test-name",
			namespace: "test-ns",
			want: ObjectRef{
				Name:      "test-name",
				Namespace: "test-ns",
			},
		},
		{
			testname: "without ns",
			name:     "test-name",
			want: ObjectRef{
				Name: "test-name",
			},
		},
	}

	for _, tt := range tests {
		t.Run(tt.testname, func(t *testing.T) {
			if KRef(tt.namespace, tt.name) != tt.want {
				t.Errorf("expected %v, got %v", tt.want, KRef(tt.namespace, tt.name))
			}
		})
	}
}

// Test that InfoS works as advertised.
func TestInfoS(t *testing.T) {
	setFlags()
	defer logging.swap(logging.newBuffers())
	timeNow = func() time.Time {
		return time.Date(2006, 1, 2, 15, 4, 5, .067890e9, time.Local)
	}
	pid = 1234
	var testDataInfo = []struct {
		msg        string
		format     string
		keysValues []interface{}
	}{
		{
			msg:        "test",
			format:     "I0102 15:04:05.067890    1234 klog_test.go:%d] \"test\" pod=\"kubedns\"\n",
			keysValues: []interface{}{"pod", "kubedns"},
		},
		{
			msg:        "test",
			format:     "I0102 15:04:05.067890    1234 klog_test.go:%d] \"test\" replicaNum=20\n",
			keysValues: []interface{}{"replicaNum", 20},
		},
	}

	for _, data := range testDataInfo {
		logging.file[infoLog] = &flushBuffer{}
		InfoS(data.msg, data.keysValues...)
		var line int
		n, err := fmt.Sscanf(contents(infoLog), data.format, &line)
		if n != 1 || err != nil {
			t.Errorf("log format error: %d elements, error %s:\n%s", n, err, contents(infoLog))
		}
		want := fmt.Sprintf(data.format, line)
		if contents(infoLog) != want {
			t.Errorf("InfoS has wrong format: \n got:\t%s\nwant:\t%s", contents(infoLog), want)
		}
	}
}

// Test that ErrorS works as advertised.
func TestErrorS(t *testing.T) {
	setFlags()
	defer logging.swap(logging.newBuffers())
	timeNow = func() time.Time {
		return time.Date(2006, 1, 2, 15, 4, 5, .067890e9, time.Local)
	}
	logging.logFile = ""
	pid = 1234
	ErrorS(fmt.Errorf("update status failed"), "Failed to update pod status", "pod", "kubedns")
	var line int
	format := "E0102 15:04:05.067890    1234 klog_test.go:%d] \"Failed to update pod status\" err=\"update status failed\" pod=\"kubedns\"\n"
	n, err := fmt.Sscanf(contents(errorLog), format, &line)
	if n != 1 || err != nil {
		t.Errorf("log format error: %d elements, error %s:\n%s", n, err, contents(errorLog))
	}
	want := fmt.Sprintf(format, line)
	if contents(errorLog) != want {
		t.Errorf("ErrorS has wrong format: \n got:\t%s\nwant:\t%s", contents(errorLog), want)
	}
}

// Test that kvListFormat works as advertised.
func TestKvListFormat(t *testing.T) {
	var testKVList = []struct {
		keysValues []interface{}
		want       string
	}{
		{
			keysValues: []interface{}{"pod", "kubedns"},
			want:       " pod=\"kubedns\"",
		},
		{
			keysValues: []interface{}{"pod", "kubedns", "update", true},
			want:       " pod=\"kubedns\" update=true",
		},
		{
			keysValues: []interface{}{"pod", "kubedns", "spec", struct {
				X int
				Y string
			}{X: 76, Y: "strval"}},
			want: " pod=\"kubedns\" spec=struct { X int; Y string }{X:76, Y:\"strval\"}",
		},
		{
			keysValues: []interface{}{"pod", "kubedns", "values", []int{8, 6, 7, 5, 3, 0, 9}},
			want:       " pod=\"kubedns\" values=[]int{8, 6, 7, 5, 3, 0, 9}",
		},
		{
			keysValues: []interface{}{"pod", "kubedns", "values", []string{"deployment", "svc", "configmap"}},
			want:       " pod=\"kubedns\" values=[]string{\"deployment\", \"svc\", \"configmap\"}",
		},
		{
			keysValues: []interface{}{"pod", "kubedns", "maps", map[string]int{"three": 4}},
			want:       " pod=\"kubedns\" maps=map[string]int{\"three\":4}",
		},
		{
			keysValues: []interface{}{"pod", KRef("kube-system", "kubedns"), "status", "ready"},
			want:       " pod=\"kube-system/kubedns\" status=\"ready\"",
		},
		{
			keysValues: []interface{}{"pod", KRef("", "kubedns"), "status", "ready"},
			want:       " pod=\"kubedns\" status=\"ready\"",
		},
		{
			keysValues: []interface{}{"pod", KObj(mockKmeta{"test-name", "test-ns"}), "status", "ready"},
			want:       " pod=\"test-ns/test-name\" status=\"ready\"",
		},
		{
			keysValues: []interface{}{"pod", KObj(mockKmeta{"test-name", ""}), "status", "ready"},
			want:       " pod=\"test-name\" status=\"ready\"",
		},
	}

	for _, d := range testKVList {
		b := &bytes.Buffer{}
		kvListFormat(b, d.keysValues...)
		if b.String() != d.want {
			t.Errorf("kvlist format error:\n got:\n\t%s\nwant:\t%s", b.String(), d.want)
		}
>>>>>>> 372a2c88
	}
}<|MERGE_RESOLUTION|>--- conflicted
+++ resolved
@@ -640,7 +640,242 @@
 	}
 }
 
-<<<<<<< HEAD
+func TestInfoObjectRef(t *testing.T) {
+	setFlags()
+	defer logging.swap(logging.newBuffers())
+
+	tests := []struct {
+		name string
+		ref  ObjectRef
+		want string
+	}{
+		{
+			name: "with ns",
+			ref: ObjectRef{
+				Name:      "test-name",
+				Namespace: "test-ns",
+			},
+			want: "test-ns/test-name",
+		},
+		{
+			name: "without ns",
+			ref: ObjectRef{
+				Name:      "test-name",
+				Namespace: "",
+			},
+			want: "test-name",
+		},
+	}
+
+	for _, tt := range tests {
+		t.Run(tt.name, func(t *testing.T) {
+			Info(tt.ref)
+			if !contains(infoLog, tt.want, t) {
+				t.Errorf("expected %v, got %v", tt.want, contents(infoLog))
+			}
+		})
+	}
+}
+
+type mockKmeta struct {
+	name, ns string
+}
+
+func (m mockKmeta) GetName() string {
+	return m.name
+}
+func (m mockKmeta) GetNamespace() string {
+	return m.ns
+}
+
+func TestKObj(t *testing.T) {
+	tests := []struct {
+		name string
+		obj  KMetadata
+		want ObjectRef
+	}{
+		{
+			name: "with ns",
+			obj:  mockKmeta{"test-name", "test-ns"},
+			want: ObjectRef{
+				Name:      "test-name",
+				Namespace: "test-ns",
+			},
+		},
+		{
+			name: "without ns",
+			obj:  mockKmeta{"test-name", ""},
+			want: ObjectRef{
+				Name: "test-name",
+			},
+		},
+	}
+
+	for _, tt := range tests {
+		t.Run(tt.name, func(t *testing.T) {
+			if KObj(tt.obj) != tt.want {
+				t.Errorf("expected %v, got %v", tt.want, KObj(tt.obj))
+			}
+		})
+	}
+}
+
+func TestKRef(t *testing.T) {
+	tests := []struct {
+		testname  string
+		name      string
+		namespace string
+		want      ObjectRef
+	}{
+		{
+			testname:  "with ns",
+			name:      "test-name",
+			namespace: "test-ns",
+			want: ObjectRef{
+				Name:      "test-name",
+				Namespace: "test-ns",
+			},
+		},
+		{
+			testname: "without ns",
+			name:     "test-name",
+			want: ObjectRef{
+				Name: "test-name",
+			},
+		},
+	}
+
+	for _, tt := range tests {
+		t.Run(tt.testname, func(t *testing.T) {
+			if KRef(tt.namespace, tt.name) != tt.want {
+				t.Errorf("expected %v, got %v", tt.want, KRef(tt.namespace, tt.name))
+			}
+		})
+	}
+}
+
+// Test that InfoS works as advertised.
+func TestInfoS(t *testing.T) {
+	setFlags()
+	defer logging.swap(logging.newBuffers())
+	timeNow = func() time.Time {
+		return time.Date(2006, 1, 2, 15, 4, 5, .067890e9, time.Local)
+	}
+	pid = 1234
+	var testDataInfo = []struct {
+		msg        string
+		format     string
+		keysValues []interface{}
+	}{
+		{
+			msg:        "test",
+			format:     "I0102 15:04:05.067890    1234 klog_test.go:%d] \"test\" pod=\"kubedns\"\n",
+			keysValues: []interface{}{"pod", "kubedns"},
+		},
+		{
+			msg:        "test",
+			format:     "I0102 15:04:05.067890    1234 klog_test.go:%d] \"test\" replicaNum=20\n",
+			keysValues: []interface{}{"replicaNum", 20},
+		},
+	}
+
+	for _, data := range testDataInfo {
+		logging.file[infoLog] = &flushBuffer{}
+		InfoS(data.msg, data.keysValues...)
+		var line int
+		n, err := fmt.Sscanf(contents(infoLog), data.format, &line)
+		if n != 1 || err != nil {
+			t.Errorf("log format error: %d elements, error %s:\n%s", n, err, contents(infoLog))
+		}
+		want := fmt.Sprintf(data.format, line)
+		if contents(infoLog) != want {
+			t.Errorf("InfoS has wrong format: \n got:\t%s\nwant:\t%s", contents(infoLog), want)
+		}
+	}
+}
+
+// Test that ErrorS works as advertised.
+func TestErrorS(t *testing.T) {
+	setFlags()
+	defer logging.swap(logging.newBuffers())
+	timeNow = func() time.Time {
+		return time.Date(2006, 1, 2, 15, 4, 5, .067890e9, time.Local)
+	}
+	logging.logFile = ""
+	pid = 1234
+	ErrorS(fmt.Errorf("update status failed"), "Failed to update pod status", "pod", "kubedns")
+	var line int
+	format := "E0102 15:04:05.067890    1234 klog_test.go:%d] \"Failed to update pod status\" err=\"update status failed\" pod=\"kubedns\"\n"
+	n, err := fmt.Sscanf(contents(errorLog), format, &line)
+	if n != 1 || err != nil {
+		t.Errorf("log format error: %d elements, error %s:\n%s", n, err, contents(errorLog))
+	}
+	want := fmt.Sprintf(format, line)
+	if contents(errorLog) != want {
+		t.Errorf("ErrorS has wrong format: \n got:\t%s\nwant:\t%s", contents(errorLog), want)
+	}
+}
+
+// Test that kvListFormat works as advertised.
+func TestKvListFormat(t *testing.T) {
+	var testKVList = []struct {
+		keysValues []interface{}
+		want       string
+	}{
+		{
+			keysValues: []interface{}{"pod", "kubedns"},
+			want:       " pod=\"kubedns\"",
+		},
+		{
+			keysValues: []interface{}{"pod", "kubedns", "update", true},
+			want:       " pod=\"kubedns\" update=true",
+		},
+		{
+			keysValues: []interface{}{"pod", "kubedns", "spec", struct {
+				X int
+				Y string
+			}{X: 76, Y: "strval"}},
+			want: " pod=\"kubedns\" spec=struct { X int; Y string }{X:76, Y:\"strval\"}",
+		},
+		{
+			keysValues: []interface{}{"pod", "kubedns", "values", []int{8, 6, 7, 5, 3, 0, 9}},
+			want:       " pod=\"kubedns\" values=[]int{8, 6, 7, 5, 3, 0, 9}",
+		},
+		{
+			keysValues: []interface{}{"pod", "kubedns", "values", []string{"deployment", "svc", "configmap"}},
+			want:       " pod=\"kubedns\" values=[]string{\"deployment\", \"svc\", \"configmap\"}",
+		},
+		{
+			keysValues: []interface{}{"pod", "kubedns", "maps", map[string]int{"three": 4}},
+			want:       " pod=\"kubedns\" maps=map[string]int{\"three\":4}",
+		},
+		{
+			keysValues: []interface{}{"pod", KRef("kube-system", "kubedns"), "status", "ready"},
+			want:       " pod=\"kube-system/kubedns\" status=\"ready\"",
+		},
+		{
+			keysValues: []interface{}{"pod", KRef("", "kubedns"), "status", "ready"},
+			want:       " pod=\"kubedns\" status=\"ready\"",
+		},
+		{
+			keysValues: []interface{}{"pod", KObj(mockKmeta{"test-name", "test-ns"}), "status", "ready"},
+			want:       " pod=\"test-ns/test-name\" status=\"ready\"",
+		},
+		{
+			keysValues: []interface{}{"pod", KObj(mockKmeta{"test-name", ""}), "status", "ready"},
+			want:       " pod=\"test-name\" status=\"ready\"",
+		},
+	}
+
+	for _, d := range testKVList {
+		b := &bytes.Buffer{}
+		kvListFormat(b, d.keysValues...)
+		if b.String() != d.want {
+			t.Errorf("kvlist format error:\n got:\n\t%s\nwant:\t%s", b.String(), d.want)
+		}
+	}
+}
+
 func createTestValueOfLoggingT() *loggingT {
 	l := new(loggingT)
 	l.toStderr = true
@@ -701,240 +936,5 @@
 
 	if want.verbosity != target.verbosity || !compareModuleSpec(want.vmodule, target.vmodule) || want.filterLength != target.filterLength {
 		t.Errorf("setVState method doesn't configure loggingT values' verbosity, vmodule or filterLength:\nwant:\n\tverbosity:\t%v\n\tvmodule:\t%v\n\tfilterLength:\t%v\ngot:\n\tverbosity:\t%v\n\tvmodule:\t%v\n\tfilterLength:\t%v", want.verbosity, want.vmodule, want.filterLength, target.verbosity, target.vmodule, target.filterLength)
-=======
-func TestInfoObjectRef(t *testing.T) {
-	setFlags()
-	defer logging.swap(logging.newBuffers())
-
-	tests := []struct {
-		name string
-		ref  ObjectRef
-		want string
-	}{
-		{
-			name: "with ns",
-			ref: ObjectRef{
-				Name:      "test-name",
-				Namespace: "test-ns",
-			},
-			want: "test-ns/test-name",
-		},
-		{
-			name: "without ns",
-			ref: ObjectRef{
-				Name:      "test-name",
-				Namespace: "",
-			},
-			want: "test-name",
-		},
-	}
-
-	for _, tt := range tests {
-		t.Run(tt.name, func(t *testing.T) {
-			Info(tt.ref)
-			if !contains(infoLog, tt.want, t) {
-				t.Errorf("expected %v, got %v", tt.want, contents(infoLog))
-			}
-		})
-	}
-}
-
-type mockKmeta struct {
-	name, ns string
-}
-
-func (m mockKmeta) GetName() string {
-	return m.name
-}
-func (m mockKmeta) GetNamespace() string {
-	return m.ns
-}
-
-func TestKObj(t *testing.T) {
-	tests := []struct {
-		name string
-		obj  KMetadata
-		want ObjectRef
-	}{
-		{
-			name: "with ns",
-			obj:  mockKmeta{"test-name", "test-ns"},
-			want: ObjectRef{
-				Name:      "test-name",
-				Namespace: "test-ns",
-			},
-		},
-		{
-			name: "without ns",
-			obj:  mockKmeta{"test-name", ""},
-			want: ObjectRef{
-				Name: "test-name",
-			},
-		},
-	}
-
-	for _, tt := range tests {
-		t.Run(tt.name, func(t *testing.T) {
-			if KObj(tt.obj) != tt.want {
-				t.Errorf("expected %v, got %v", tt.want, KObj(tt.obj))
-			}
-		})
-	}
-}
-
-func TestKRef(t *testing.T) {
-	tests := []struct {
-		testname  string
-		name      string
-		namespace string
-		want      ObjectRef
-	}{
-		{
-			testname:  "with ns",
-			name:      "test-name",
-			namespace: "test-ns",
-			want: ObjectRef{
-				Name:      "test-name",
-				Namespace: "test-ns",
-			},
-		},
-		{
-			testname: "without ns",
-			name:     "test-name",
-			want: ObjectRef{
-				Name: "test-name",
-			},
-		},
-	}
-
-	for _, tt := range tests {
-		t.Run(tt.testname, func(t *testing.T) {
-			if KRef(tt.namespace, tt.name) != tt.want {
-				t.Errorf("expected %v, got %v", tt.want, KRef(tt.namespace, tt.name))
-			}
-		})
-	}
-}
-
-// Test that InfoS works as advertised.
-func TestInfoS(t *testing.T) {
-	setFlags()
-	defer logging.swap(logging.newBuffers())
-	timeNow = func() time.Time {
-		return time.Date(2006, 1, 2, 15, 4, 5, .067890e9, time.Local)
-	}
-	pid = 1234
-	var testDataInfo = []struct {
-		msg        string
-		format     string
-		keysValues []interface{}
-	}{
-		{
-			msg:        "test",
-			format:     "I0102 15:04:05.067890    1234 klog_test.go:%d] \"test\" pod=\"kubedns\"\n",
-			keysValues: []interface{}{"pod", "kubedns"},
-		},
-		{
-			msg:        "test",
-			format:     "I0102 15:04:05.067890    1234 klog_test.go:%d] \"test\" replicaNum=20\n",
-			keysValues: []interface{}{"replicaNum", 20},
-		},
-	}
-
-	for _, data := range testDataInfo {
-		logging.file[infoLog] = &flushBuffer{}
-		InfoS(data.msg, data.keysValues...)
-		var line int
-		n, err := fmt.Sscanf(contents(infoLog), data.format, &line)
-		if n != 1 || err != nil {
-			t.Errorf("log format error: %d elements, error %s:\n%s", n, err, contents(infoLog))
-		}
-		want := fmt.Sprintf(data.format, line)
-		if contents(infoLog) != want {
-			t.Errorf("InfoS has wrong format: \n got:\t%s\nwant:\t%s", contents(infoLog), want)
-		}
-	}
-}
-
-// Test that ErrorS works as advertised.
-func TestErrorS(t *testing.T) {
-	setFlags()
-	defer logging.swap(logging.newBuffers())
-	timeNow = func() time.Time {
-		return time.Date(2006, 1, 2, 15, 4, 5, .067890e9, time.Local)
-	}
-	logging.logFile = ""
-	pid = 1234
-	ErrorS(fmt.Errorf("update status failed"), "Failed to update pod status", "pod", "kubedns")
-	var line int
-	format := "E0102 15:04:05.067890    1234 klog_test.go:%d] \"Failed to update pod status\" err=\"update status failed\" pod=\"kubedns\"\n"
-	n, err := fmt.Sscanf(contents(errorLog), format, &line)
-	if n != 1 || err != nil {
-		t.Errorf("log format error: %d elements, error %s:\n%s", n, err, contents(errorLog))
-	}
-	want := fmt.Sprintf(format, line)
-	if contents(errorLog) != want {
-		t.Errorf("ErrorS has wrong format: \n got:\t%s\nwant:\t%s", contents(errorLog), want)
-	}
-}
-
-// Test that kvListFormat works as advertised.
-func TestKvListFormat(t *testing.T) {
-	var testKVList = []struct {
-		keysValues []interface{}
-		want       string
-	}{
-		{
-			keysValues: []interface{}{"pod", "kubedns"},
-			want:       " pod=\"kubedns\"",
-		},
-		{
-			keysValues: []interface{}{"pod", "kubedns", "update", true},
-			want:       " pod=\"kubedns\" update=true",
-		},
-		{
-			keysValues: []interface{}{"pod", "kubedns", "spec", struct {
-				X int
-				Y string
-			}{X: 76, Y: "strval"}},
-			want: " pod=\"kubedns\" spec=struct { X int; Y string }{X:76, Y:\"strval\"}",
-		},
-		{
-			keysValues: []interface{}{"pod", "kubedns", "values", []int{8, 6, 7, 5, 3, 0, 9}},
-			want:       " pod=\"kubedns\" values=[]int{8, 6, 7, 5, 3, 0, 9}",
-		},
-		{
-			keysValues: []interface{}{"pod", "kubedns", "values", []string{"deployment", "svc", "configmap"}},
-			want:       " pod=\"kubedns\" values=[]string{\"deployment\", \"svc\", \"configmap\"}",
-		},
-		{
-			keysValues: []interface{}{"pod", "kubedns", "maps", map[string]int{"three": 4}},
-			want:       " pod=\"kubedns\" maps=map[string]int{\"three\":4}",
-		},
-		{
-			keysValues: []interface{}{"pod", KRef("kube-system", "kubedns"), "status", "ready"},
-			want:       " pod=\"kube-system/kubedns\" status=\"ready\"",
-		},
-		{
-			keysValues: []interface{}{"pod", KRef("", "kubedns"), "status", "ready"},
-			want:       " pod=\"kubedns\" status=\"ready\"",
-		},
-		{
-			keysValues: []interface{}{"pod", KObj(mockKmeta{"test-name", "test-ns"}), "status", "ready"},
-			want:       " pod=\"test-ns/test-name\" status=\"ready\"",
-		},
-		{
-			keysValues: []interface{}{"pod", KObj(mockKmeta{"test-name", ""}), "status", "ready"},
-			want:       " pod=\"test-name\" status=\"ready\"",
-		},
-	}
-
-	for _, d := range testKVList {
-		b := &bytes.Buffer{}
-		kvListFormat(b, d.keysValues...)
-		if b.String() != d.want {
-			t.Errorf("kvlist format error:\n got:\n\t%s\nwant:\t%s", b.String(), d.want)
-		}
->>>>>>> 372a2c88
 	}
 }